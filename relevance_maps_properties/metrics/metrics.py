import os
import dianna 

import numpy as np

from typing import Callable, Optional, Union
from numpy.typing import NDArray
from dianna import utils
from tqdm import tqdm
from sklearn.metrics import auc
from scipy.stats import mode
from copy import copy
from PIL.Image import Image
from torchtext.vocab import Vectors
from matplotlib.figure import Figure

import seaborn as sns
import matplotlib.pyplot as plt

np.random.seed(0)


class Incremental_deletion():
    '''Implemenation for the incremental deletion method. Similar to the evaluation 
    inspired by the RISE paper: https://arxiv.org/pdf/1806.07421.pdf.

    NOTE: 
        - The expected input and ouput of the models varies strongly per implementation. 
          As such providing full portability is tricky, and proceed with caution for the model.
        - Current implementation only handles image data. Extending towards language has proven 
          difficult and likely needs seperate functionality.
    '''
<<<<<<< HEAD
    def __init__(self,
                 model: Union[Callable, str], 
                 step: int, 
                 n_samples: int = 1,
=======
    def __init__(self, model: Union[Callable, str], 
                 step: int, 
>>>>>>> 683bf5d6
                 preprocess_function: Optional[Callable] = None) -> None:
        ''' 
        Args: 
            model: The model to make predictions and that is to be explained.
            step: The amount of pixels to be deleted per iteration.
            preprocess_function: function to preprocess input for model.
            
        '''
        self.model = utils.get_function(model, preprocess_function=preprocess_function)
        self.n_samples = n_samples
        self.step = step 

    def __call__(self, 
                 input_img: NDArray, 
                 salience_map: NDArray, 
                 batch_size: Optional[int] = None, 
                 n_samples: int = 1,
                 impute_method: Union[NDArray, float, str] = 'channel_mean', 
                 evaluate_random_baseline: bool = True,
                 random_seed: Optional[int] = 0,
                 **model_kwargs) -> dict:
        results = {}
        salient_order = self.get_salient_order(salience_map)
        random_order = self.get_random_order(input_img.shape[:2], random_seed)

        for _ in range(n_samples):
            salient_scores = self.evaluate(input_img, salient_order, batch_size, 
                                           impute_method, **model_kwargs)
            x = np.arange(salient_scores.size) / salient_scores.size
            salient_auc = auc(x, salient_scores)
            if not 'salient_scores' in results: 
                results['salient_scores'] = salient_scores
                results['salient_auc'] = salient_auc
            else: 
                results['salient_scores'] += salient_scores
                results['salient_auc'] += salient_auc
        results['salient_scores'] /= n_samples
        results['salient_auc'] /= n_samples

        if evaluate_random_baseline:
            random_scores = self.evaluate(input_img, random_order, batch_size,
                                            impute_method, **model_kwargs)
            results['random_scores'] = random_scores
            results['random_auc'] = auc(x, random_scores)
        return results
        
    def evaluate(self, 
                 input_img: NDArray, 
                 salient_order: NDArray,
                 batch_size: Optional[int] = None,
                 impute_method: Union[NDArray, float, str] = 'channel_mean', 
                 **model_kwargs) -> NDArray:
        '''Evaluate a given input image using the incremental deletion. Handles 
        both models that accept only batched input and single instances. 

        Args: 
            input_img: The image to evaluate on. 
            salience_map: The salient scores for input_img given the model.
            batch_size: Batch size to use for model inference. 
            model_kwargs: Keyword arguments specific to the model.
        Returns: 
            The model scores for each iteration of deleted pixels.
        # '''
        if salient_order.shape[0] != np.prod(input_img.shape[:2]) or salient_order.shape[1] != 2:
            salient_order = self.get_salient_order(salient_order)
            raise ValueError(f'Shapes of `salient_order` {salient_order.shape} and \
                              `input_img` {input_img.shape} do not align.')

        impute_value = self._make_impute(input_img, impute_method)
        eval_img = np.copy(input_img) # Perform deletion on a copy

        # Handle models requiring batched input
        if batch_size:
            n_iters = np.prod(input_img.shape[:2]) // (self.step * batch_size)
            scores = np.empty(shape=(n_iters * batch_size + 1))
            pred = self.model(eval_img[None, ...], **model_kwargs)
            gold_lbl = np.argmax(pred)
            scores[0] = pred[:,gold_lbl]
            for k in tqdm(range(n_iters), desc='Evaluating'):
                # Create batch and score model 
                partial_order = salient_order[k * self.step * batch_size: (k + 1) * self.step * batch_size]
                batch = self._create_batch(eval_img, partial_order, impute_value, batch_size)
                score = self.model(batch, **model_kwargs)[:, gold_lbl]
                scores[k * batch_size:(k + 1) * batch_size] = score
        # Handle models without batching
        else: 
            n_iters = np.prod(input_img.shape[:2]) // self.step
            scores = np.empty(shape=(n_iters + 1))
            pred = self.model(eval_img, **model_kwargs)
            gold_lbl = np.argmax(pred)
            scores[0] = np.max(pred, axis=0)[gold_lbl]
            for k in tqdm(range(n_iters), desc='Evaluating'):
                # Delete pixels and score model
                i, j = zip(*salient_order[k * self.step: (k + 1) * self.step]) 
                eval_img[i, j] = impute_value
                score = np.max(self.model(eval_img, **model_kwargs), axis=0)[gold_lbl]
                scores[k + 1] = score
        return scores
        
    def _create_batch(self, eval_img: NDArray, salient_order: NDArray, 
                      impute_value: Union[NDArray, float], batch_size: int) -> NDArray:
        '''Create a batch that can be used by the batched_evaluate method. 
        
        Args: 
            eval_img: Working image to delete pixels on.
            salient_order: Order to delete pixels.
            impute_value: Value to replace to be deleted pixels with.
            batch_size: Size of batch for model inference.
        Raises: 
            AssertionError: If the `salient order` shape does not hold enough values 
                            for the given batch_size 
        Returns:
            Batch that is ready for model inference.
        '''
        assert salient_order.shape[0] == batch_size * self.step

        batch = np.empty(shape=(batch_size, *eval_img.shape))
        for k in range(batch_size):
            # Delete pixels and add to batch
            i, j = zip(*salient_order[k * self.step: (k + 1) * self.step]) 
            eval_img[i, j] = impute_value
            batch[k] = eval_img
        return batch

    def _make_impute(self, input_img: NDArray, 
                     impute_method: Union[NDArray, float, str]) -> Union[NDArray, float]:
        '''Dispatcher function to get the value that marks values as deleted. 
        Additionally handles and sanitizes input. 

        Args: 
            input_img: Image to compute imputation values for.
            impute_method: Strategy to choose imputation values for. Can also be 
                           a value proposed by the user. 
        Raises: 
            ValueError: If the given input is not an image.
            ValueError: If the given `impute_method` can not be dispatched or its shape 
                        does not constitute that of an image. 
        Returns:
            A value that is used to delete pixels in an image. 
        '''
        if isinstance(impute_method, str): 
            if impute_method == 'channel_mean':
                return np.mean(input_img, axis=(0,1))
            elif impute_method == 'full_mean':
                return float(np.mean(input_img, axis=None))
            elif impute_method == 'channel_median':
                return np.median(input_img, axis=(0,1))
            elif impute_method == 'full_median':
                return float(np.median(input_img, axis=None))
            elif impute_method == 'full_mode':
                return mode(input_img, axis=None)[0]
            else:
                raise ValueError( f"Given method {impute_method} is not supported. Please "
                                    "choose from 'channel_mean', 'full_mean',"
                                    "'channel_median', 'full_median or full_mode.")
        elif isinstance(impute_method, NDArray): 
            if not(impute_method.shape[-1] == 3):
                raise ValueError(f"Shape mismatch for given impute_method value {impute_method}."
                                  "Shape must have dimension (..., 3)")
        return impute_method
    
    @staticmethod
    def get_salient_order(salience_map: NDArray) -> NDArray:
        '''Return the order of relvances in terms of indices of `salience_map`

        Args: 
            salience_map: map of salient scores
        Returns:
            Indices of `salience_map` sorted by their value.
        '''
        return np.stack(np.unravel_index(np.argsort(salience_map, axis=None), 
                                         salience_map.shape), axis=-1)[::-1]
    
    @staticmethod
<<<<<<< HEAD
    def get_random_order(image_shape: tuple, random_seed: Optional[int] = 0) -> NDArray:
        '''Get a random order of coordinates '''
        if isinstance(random_seed, int): 
            np.random.seed(random_seed)

        indices = np.argwhere(np.ones(image_shape)) # Hack to get all cartesian coordinates 
        np.random.shuffle(indices)
        return indices

    @staticmethod
    def visualize(salience_map: NDArray,
                  image_data: NDArray,
                  scores: tuple,
                  labels: tuple,
=======
    def visualize(salience_map: NDArray,
                  image: Image,
                  scores: NDArray,
>>>>>>> 683bf5d6
                  save_to: Optional[str] = None, 
                  show_plot: bool = True,
                  **kwargs) -> Figure:
        '''Visualize the computed scores and its AUC score. 

        Args: 
            scores: The model scores to be visualized
            save_to: path to save the image to
        '''
<<<<<<< HEAD
        fig = dianna.visualization.plot_image(salience_map, image_data, heatmap_cmap='jet', show_plot=False)
        ax1 = fig.axes[0]
        ax2 = fig.add_subplot((1, 0, 1, 1))

        # plot deletion curves
        for score, label in zip(scores, labels): 
            n_steps = score.size
            x = np.arange(n_steps) / n_steps
            # text = 'AUC: {:.3f}'.format(auc(x, scores))
            curve, = ax2.plot(x, score)
            curve.set_label(label)
            ax2.set_xlim(0, 1.)
            ax2.set_ylim(0, 1.05)
            ax2.fill_between(x, 0, score, alpha=.4)
            # ax2.annotate(xy=(.5, .5), va='center', ha='center', text=text, **kwargs)
            ax2.set_title('Model score after removing fraction of pixels', **kwargs)
            ax2.set_xlabel('Fraction of removed pixels', **kwargs)
            ax2.set_ylabel('Model score', **kwargs)
=======
        n_steps = scores.size
        x = np.arange(n_steps) / n_steps
        text = 'AUC: {:.3f}'.format(auc(x, scores))

        fig = dianna.visualization.plot_image(salience_map, np.asarray(image), heatmap_cmap='jet', show_plot=False)
        ax1 = fig.axes[0]
        ax2 = fig.add_subplot((1, 0, 1, 1))

        # plot deletion curve
        ax2.plot(x, scores)
        ax2.set_xlim(0, 1.)
        ax2.set_ylim(0, 1.05)
        ax2.fill_between(x, 0, scores, alpha=.4)
        ax2.annotate(xy=(.5, .5), va='center', ha='center', text=text, **kwargs)
        ax2.set_title('Model score after removing fraction of pixels', **kwargs)
        ax2.set_xlabel('Fraction of removed pixels', **kwargs)
        ax2.set_ylabel('Model score', **kwargs)
>>>>>>> 683bf5d6
        
        # Force same bbox height and width for axes
        ax1_pos = ax1.get_position()
        ax2_pos = ax2.get_position()
        ax2_pos.y0 = ax1_pos.y0
        ax2_pos.x1 = ax2_pos.x0 + (ax1_pos.x1 - ax1_pos.x0)
        ax2_pos.y1 = ax2_pos.y0 + (ax1_pos.y1 - ax1_pos.y0)
        ax2.set_position(ax2_pos)

<<<<<<< HEAD
        plt.legend()

=======
>>>>>>> 683bf5d6
        # Save or show 
        if show_plot:
            plt.show()
        elif save_to:
            if not save_to.endswith('.png'):
                save_to += '.png'
            plt.save(save_to, dpi=200)

        return fig  


class Single_deletion():
    '''Singly delete elements from a sentence and measure its effect on the cofidence. 
       This method is built for textual data. 
    '''
    def __init__(self, model: Union[Callable, str], 
                 tokenizer: Union[Callable, str], 
                 word_vectors: Union[str, os.PathLike],
                 max_filter_size: Optional[int] = 5, 
                 pad_token: str = '<pad>',
                 unk_token: str = '<unk>') -> None:
        '''
        Args:
            tokenizer: the tokenizer for model inpute.
            word_vectors: path to stored word vectors.
            max_filter_size: the maximum input size for the model
            pad_token: the pad token in vocab
            unk_token: the unk token in vocab
        '''
        self.model = utils.get_function(model, preprocess_function=None)  
        self.tokenizer = utils.get_function(tokenizer, preprocess_function=None)
        self.vocab = Vectors(word_vectors, cache=os.path.dirname(word_vectors))
        self.max_filter_size = max_filter_size
        self.pad_token = pad_token
        self.unk_token = unk_token

    def evaluate(self, 
                 salience_map: list[tuple[str, str, float]],
                 input_sentence: str, 
                 impute_value: str = '<unk>',
                 **model_kwargs) -> tuple[NDArray, float]:
        ''' Evaluate a sentence on `model` using the single deletion method.
        Takes `salience_map` and replaces each of the given saliences with
        `impute_value`. Measures the model score on these perturbed sentences 
        and returns the scores for the perturbed sentences and input sentence.

        Args:  
            salience_map: The words, indices and their salient scores.
            input_sentence: Sentence to evaluate.
            impute_value: Value to perturb the sentence with
            model_kwargs: Keywords Arguments for `self.model`
        Returns: 
            Perturbed sentence scores and initial sentence score
        '''
        # Tokenize setence.
        tokenized = self._preprocess_sentence(input_sentence)
        eval_sentence = copy(tokenized)
        _, indices, _ = self.sort_salience_map(salience_map)

        # Get original sentence score.
        init_pred = self.model([eval_sentence], **model_kwargs)
        init_score = init_pred.max()
        init_lbl = init_pred.argmax()

        impute_value = self.vocab.stoi[impute_value]
        scores = np.empty(len(salience_map))

        for i, token_idx in enumerate(indices):
            # Perturb sentence and score model. 
            tmp = eval_sentence[token_idx]
            eval_sentence[token_idx] = impute_value
            score = self.model([eval_sentence], **model_kwargs).flatten()[init_lbl]
            eval_sentence[token_idx] = tmp
            scores[i] = score
        return scores, init_score
    
    def _preprocess_sentence(self, input_sentence: str) -> list:
        '''Tokenize and embed sentence. 
            Args: 
                input_sentence: Sentence to be preprocessed. 
            Returns:
                Preprocessed sentence.
        '''
        tokens = self.tokenizer(input_sentence)
        if len(tokens) < self.max_filter_size:
            tokens += [self.pad_token] * (self.max_filter_size - len(tokens))
        
        embedded = [self.vocab.stoi[token] if token in self.vocab.stoi 
                    else self.vocab.stoi[self.unk_token] for token in tokens]
        return embedded
    
    def visualize(self, salience_map: tuple[str, str, float], 
                  scores: NDArray,
                  title: Optional[str] = None, 
                  save_to: Optional[str] = None,
                  show_plot: bool = True,
                  **text_kwargs,
                  ) -> None:
        '''Visualize the computed evaluation scores and relevances for the words 
        given in `salience_map`. 

        Args: 
            salience_map: The words, indices and their salient scores.
            scores: Model scores as probabilities. 
            save_to: Path to save visualization to.
            show_plot: Show the plot using visualization backend or not. 
            text_kwargs: Kwargs for the text-based methods of matplotlib.
        '''
        assert len(scores) >= len(salience_map)
        words, indices, relevances = self.sort_salience_map(salience_map)

        fig, ax1 = plt.subplots()

        color = 'tab:blue'
        ax1.set_xlabel('Word', **text_kwargs)
        ax1.set_ylabel('Relevance', color=color, **text_kwargs)
        ax1.bar(range(len(indices)), relevances, color=color, alpha=.9)
        ax1.tick_params(axis='y', labelcolor=color)
        ax1.set_xticks(range(len(indices)), words, rotation=90)

        ax2 = ax1.twinx()  # instantiate a second axes that shares the same x-axis
        color = 'tab:orange'
        ax2.set_ylabel('Probability Drop', color=color ,**text_kwargs)  
        ax2.plot(range(len(indices)), scores, '--o', color=color)
        ax2.tick_params(axis='y', labelcolor=color)

        y_lims = np.array([ax.get_ylim() for ax in [ax1, ax2]])

        # force 0 to appear on both axes, comment if don't need
        y_lims[:, 0] = y_lims[:, 0].clip(None, 0)
        y_lims[:, 1] = y_lims[:, 1].clip(0, None)

        # normalize both axes
        y_mags = (y_lims[:,1] - y_lims[:,0]).reshape(len(y_lims),1)
        y_lims_normalized = y_lims / y_mags

        # find combined range
        y_new_lims_normalized = np.array([np.min(y_lims_normalized), 
                                          np.max(y_lims_normalized)])

        # denormalize combined range to get new axes
        new_lim1, new_lim2 = y_new_lims_normalized * y_mags
        ax1.set_ylim(new_lim1)
        ax2.set_ylim(new_lim2)

        if title: 
            plt.title(title, **text_kwargs)

        fig.tight_layout()  # otherwise the right y-label is slightly clipped

        if show_plot:
            plt.show()
        elif save_to:
            if not save_to.endswith('.png'):
                save_to += '.png'
            plt.savefig(save_to, dpi=200)
<<<<<<< HEAD
=======
        else:
            plt.show()     

    @staticmethod
    def sort_salience_map(salience_map: list[tuple[str, str, float]], sort_idx: int = 1) -> tuple:
        ''' Sort a salience map according to the output format of dianna at 
        index `sort_idx`. Expect input format is [(word, word_index, salient_score)]. 
        Additionally, the given salience map is unpacked. 

        Args: 
            salience_map: The words, indices and their salient scores.
            sort_idx: The index of `salience_map` to sort by
        Raises: 
            ValueError: In case sort_idx is out of bounds
        Returns: 
            unpacked and sorted `salience_map`
        '''
        if sort_idx < 0 or not(sort_idx < len(salience_map)):
            raise ValueError(f"sort_idx {sort_idx} out of bounds for given salience map")
        
        ordered = sorted(salience_map, key=lambda x: x[sort_idx])
        words, salient_order, relevance = zip(*ordered)
        return words, salient_order, relevance


def fidelity_check(model: Callable, salience_map: NDArray, x: NDArray):
    '''
    Use the explanation to mask instance x and feed this masked input 
    to the model. Compares the output of the model given input x and 
    the prediction given x masked with expl.
    '''
    pass


def fidelity(model: Callable, expl: NDArray, X: NDArray, cutoff: float = 0.05) -> float:
    '''
    Use the explanation to mask instance x and feed this masked input 
    to the model using all relevances greater than cutoff.
    Compares the output of the model given input x and the prediction given x masked with salience_map.
    '''
    pass


def stability(explainer: Union[Callable, str], 
              instance: NDArray, 
              metric: Callable, 
              n_calls: int = 10) -> float:
    '''
    Compute the stability of the model for instance x by computing the variance 
    of n_samples queries to the model.      
    '''
    salience_maps = np.empty(shape=(n_calls, *instance.shape))
    for i in range(n_calls):
        salience_maps[i] = explainer(instance)

    return metric(salience_maps)
>>>>>>> 683bf5d6

        return fig

    @staticmethod
    def sort_salience_map(salience_map: list[tuple[str, str, float]], 
                          sort_idx: int = 1) -> tuple:
        ''' Sort a salience map according to the output format of dianna at 
        index `sort_idx`. Expect input format is [(word, word_index, salient_score)]. 
        Additionally, the given salience map is unpacked. 

        Args: 
            salience_map: The words, indices and their salient scores.
            sort_idx: The index of `salience_map` to sort by
        Raises: 
            ValueError: In case sort_idx is out of bounds
        Returns: 
            unpacked and sorted `salience_map`
        '''
        if sort_idx < 0 or not(sort_idx < len(salience_map)):
            raise ValueError(f"sort_idx {sort_idx} out of bounds for given salience map")
        
        ordered = sorted(salience_map, key=lambda x: x[sort_idx])
        words, salient_order, relevance = zip(*ordered)
        return words, salient_order, relevance
    <|MERGE_RESOLUTION|>--- conflicted
+++ resolved
@@ -1,4 +1,5 @@
 import os
+import dianna 
 import dianna 
 
 import numpy as np
@@ -30,15 +31,10 @@
         - Current implementation only handles image data. Extending towards language has proven 
           difficult and likely needs seperate functionality.
     '''
-<<<<<<< HEAD
     def __init__(self,
                  model: Union[Callable, str], 
                  step: int, 
                  n_samples: int = 1,
-=======
-    def __init__(self, model: Union[Callable, str], 
-                 step: int, 
->>>>>>> 683bf5d6
                  preprocess_function: Optional[Callable] = None) -> None:
         ''' 
         Args: 
@@ -213,7 +209,6 @@
                                          salience_map.shape), axis=-1)[::-1]
     
     @staticmethod
-<<<<<<< HEAD
     def get_random_order(image_shape: tuple, random_seed: Optional[int] = 0) -> NDArray:
         '''Get a random order of coordinates '''
         if isinstance(random_seed, int): 
@@ -228,11 +223,6 @@
                   image_data: NDArray,
                   scores: tuple,
                   labels: tuple,
-=======
-    def visualize(salience_map: NDArray,
-                  image: Image,
-                  scores: NDArray,
->>>>>>> 683bf5d6
                   save_to: Optional[str] = None, 
                   show_plot: bool = True,
                   **kwargs) -> Figure:
@@ -242,7 +232,6 @@
             scores: The model scores to be visualized
             save_to: path to save the image to
         '''
-<<<<<<< HEAD
         fig = dianna.visualization.plot_image(salience_map, image_data, heatmap_cmap='jet', show_plot=False)
         ax1 = fig.axes[0]
         ax2 = fig.add_subplot((1, 0, 1, 1))
@@ -261,25 +250,6 @@
             ax2.set_title('Model score after removing fraction of pixels', **kwargs)
             ax2.set_xlabel('Fraction of removed pixels', **kwargs)
             ax2.set_ylabel('Model score', **kwargs)
-=======
-        n_steps = scores.size
-        x = np.arange(n_steps) / n_steps
-        text = 'AUC: {:.3f}'.format(auc(x, scores))
-
-        fig = dianna.visualization.plot_image(salience_map, np.asarray(image), heatmap_cmap='jet', show_plot=False)
-        ax1 = fig.axes[0]
-        ax2 = fig.add_subplot((1, 0, 1, 1))
-
-        # plot deletion curve
-        ax2.plot(x, scores)
-        ax2.set_xlim(0, 1.)
-        ax2.set_ylim(0, 1.05)
-        ax2.fill_between(x, 0, scores, alpha=.4)
-        ax2.annotate(xy=(.5, .5), va='center', ha='center', text=text, **kwargs)
-        ax2.set_title('Model score after removing fraction of pixels', **kwargs)
-        ax2.set_xlabel('Fraction of removed pixels', **kwargs)
-        ax2.set_ylabel('Model score', **kwargs)
->>>>>>> 683bf5d6
         
         # Force same bbox height and width for axes
         ax1_pos = ax1.get_position()
@@ -289,18 +259,20 @@
         ax2_pos.y1 = ax2_pos.y0 + (ax1_pos.y1 - ax1_pos.y0)
         ax2.set_position(ax2_pos)
 
-<<<<<<< HEAD
         plt.legend()
 
-=======
->>>>>>> 683bf5d6
         # Save or show 
+        if show_plot:
+            plt.show()
+        elif save_to:
         if show_plot:
             plt.show()
         elif save_to:
             if not save_to.endswith('.png'):
                 save_to += '.png'
             plt.save(save_to, dpi=200)
+
+        return fig  
 
         return fig  
 
@@ -313,6 +285,7 @@
                  tokenizer: Union[Callable, str], 
                  word_vectors: Union[str, os.PathLike],
                  max_filter_size: Optional[int] = 5, 
+                 max_filter_size: Optional[int] = 5, 
                  pad_token: str = '<pad>',
                  unk_token: str = '<unk>') -> None:
         '''
@@ -320,12 +293,14 @@
             tokenizer: the tokenizer for model inpute.
             word_vectors: path to stored word vectors.
             max_filter_size: the maximum input size for the model
+            max_filter_size: the maximum input size for the model
             pad_token: the pad token in vocab
             unk_token: the unk token in vocab
         '''
         self.model = utils.get_function(model, preprocess_function=None)  
         self.tokenizer = utils.get_function(tokenizer, preprocess_function=None)
         self.vocab = Vectors(word_vectors, cache=os.path.dirname(word_vectors))
+        self.max_filter_size = max_filter_size
         self.max_filter_size = max_filter_size
         self.pad_token = pad_token
         self.unk_token = unk_token
@@ -349,25 +324,34 @@
             Perturbed sentence scores and initial sentence score
         '''
         # Tokenize setence.
+        # Tokenize setence.
         tokenized = self._preprocess_sentence(input_sentence)
         eval_sentence = copy(tokenized)
+        _, indices, _ = self.sort_salience_map(salience_map)
         _, indices, _ = self.sort_salience_map(salience_map)
 
         # Get original sentence score.
         init_pred = self.model([eval_sentence], **model_kwargs)
         init_score = init_pred.max()
         init_lbl = init_pred.argmax()
+        # Get original sentence score.
+        init_pred = self.model([eval_sentence], **model_kwargs)
+        init_score = init_pred.max()
+        init_lbl = init_pred.argmax()
 
         impute_value = self.vocab.stoi[impute_value]
         scores = np.empty(len(salience_map))
 
         for i, token_idx in enumerate(indices):
+            # Perturb sentence and score model. 
             # Perturb sentence and score model. 
             tmp = eval_sentence[token_idx]
             eval_sentence[token_idx] = impute_value
             score = self.model([eval_sentence], **model_kwargs).flatten()[init_lbl]
+            score = self.model([eval_sentence], **model_kwargs).flatten()[init_lbl]
             eval_sentence[token_idx] = tmp
             scores[i] = score
+        return scores, init_score
         return scores, init_score
     
     def _preprocess_sentence(self, input_sentence: str) -> list:
@@ -378,6 +362,8 @@
                 Preprocessed sentence.
         '''
         tokens = self.tokenizer(input_sentence)
+        if len(tokens) < self.max_filter_size:
+            tokens += [self.pad_token] * (self.max_filter_size - len(tokens))
         if len(tokens) < self.max_filter_size:
             tokens += [self.pad_token] * (self.max_filter_size - len(tokens))
         
@@ -404,6 +390,7 @@
         '''
         assert len(scores) >= len(salience_map)
         words, indices, relevances = self.sort_salience_map(salience_map)
+        words, indices, relevances = self.sort_salience_map(salience_map)
 
         fig, ax1 = plt.subplots()
 
@@ -450,13 +437,12 @@
             if not save_to.endswith('.png'):
                 save_to += '.png'
             plt.savefig(save_to, dpi=200)
-<<<<<<< HEAD
-=======
-        else:
-            plt.show()     
+
+        return fig
 
     @staticmethod
-    def sort_salience_map(salience_map: list[tuple[str, str, float]], sort_idx: int = 1) -> tuple:
+    def sort_salience_map(salience_map: list[tuple[str, str, float]], 
+                          sort_idx: int = 1) -> tuple:
         ''' Sort a salience map according to the output format of dianna at 
         index `sort_idx`. Expect input format is [(word, word_index, salient_score)]. 
         Additionally, the given salience map is unpacked. 
@@ -475,62 +461,4 @@
         ordered = sorted(salience_map, key=lambda x: x[sort_idx])
         words, salient_order, relevance = zip(*ordered)
         return words, salient_order, relevance
-
-
-def fidelity_check(model: Callable, salience_map: NDArray, x: NDArray):
-    '''
-    Use the explanation to mask instance x and feed this masked input 
-    to the model. Compares the output of the model given input x and 
-    the prediction given x masked with expl.
-    '''
-    pass
-
-
-def fidelity(model: Callable, expl: NDArray, X: NDArray, cutoff: float = 0.05) -> float:
-    '''
-    Use the explanation to mask instance x and feed this masked input 
-    to the model using all relevances greater than cutoff.
-    Compares the output of the model given input x and the prediction given x masked with salience_map.
-    '''
-    pass
-
-
-def stability(explainer: Union[Callable, str], 
-              instance: NDArray, 
-              metric: Callable, 
-              n_calls: int = 10) -> float:
-    '''
-    Compute the stability of the model for instance x by computing the variance 
-    of n_samples queries to the model.      
-    '''
-    salience_maps = np.empty(shape=(n_calls, *instance.shape))
-    for i in range(n_calls):
-        salience_maps[i] = explainer(instance)
-
-    return metric(salience_maps)
->>>>>>> 683bf5d6
-
-        return fig
-
-    @staticmethod
-    def sort_salience_map(salience_map: list[tuple[str, str, float]], 
-                          sort_idx: int = 1) -> tuple:
-        ''' Sort a salience map according to the output format of dianna at 
-        index `sort_idx`. Expect input format is [(word, word_index, salient_score)]. 
-        Additionally, the given salience map is unpacked. 
-
-        Args: 
-            salience_map: The words, indices and their salient scores.
-            sort_idx: The index of `salience_map` to sort by
-        Raises: 
-            ValueError: In case sort_idx is out of bounds
-        Returns: 
-            unpacked and sorted `salience_map`
-        '''
-        if sort_idx < 0 or not(sort_idx < len(salience_map)):
-            raise ValueError(f"sort_idx {sort_idx} out of bounds for given salience map")
-        
-        ordered = sorted(salience_map, key=lambda x: x[sort_idx])
-        words, salient_order, relevance = zip(*ordered)
-        return words, salient_order, relevance
     
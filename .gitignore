--- conflicted
+++ resolved
@@ -14,12 +14,9 @@
 *.pt
 *.pytorch
 
-<<<<<<< HEAD
-=======
 # cached files for wandb
 wandb/
 
->>>>>>> 4970255d
 # Distribution / packaging
 .Python
 build/

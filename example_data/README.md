--- conflicted
+++ resolved
@@ -1,12 +1,6 @@
-<<<<<<< HEAD
-# put here the datasets related script/notebooks
-
-Preparation and preprocessing of MNIST is provided in the notebook [MNIST_exploration.ipynb](https://github.com/dianna-ai/dianna/blob/main/datasets_scripts/MNIST_exploration.ipynb) <br>
-=======
 ## Collection of notebooks related to the example datasets
 Each subfolder of this folder contains the notebooks related to a specific step in the processing of a dataset, organized per dataset. Click on one of the following links to go to the readme of that processing step:
 
 - [`dataset_preparation`](dataset_preparation/README.md)
 - [`model_generation`](model_generation/README.md)
-- [`xai_method_study`](xai_method_study/README.md)
->>>>>>> 4970255d
+- [`xai_method_study`](xai_method_study/README.md)